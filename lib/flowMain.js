/* @flow */

/*
 Copyright (c) 2015-present, Facebook, Inc.
 All rights reserved.
 *
 * This source code is licensed under the license found in the LICENSE file in
 the root directory of this source tree.
 */

// Necessary to get the regenerator runtime, which transpiled async functions need
import * as _ from 'regenerator-runtime/runtime';

import * as vscode from 'vscode';

import {CompletionSupport} from './flowCompletion';
import {HoverSupport} from './flowHover'
import {DeclarationSupport} from './flowDeclaration';
import {setupDiagnostics} from './flowDiagnostics';

import {checkNode, checkFlow, isFlowEnabled} from './utils'
<<<<<<< HEAD
import {clearWorkspaceCaches} from './pkg/flow-base/lib/FlowHelpers'
=======
import {setupLogging} from "./flowLogging"
>>>>>>> 8d39b5ce

type Context = {
	subscriptions: Array<vscode.Disposable>
}

const languages = [
	{ language: 'javascript', scheme: 'file' },
	'javascriptreact'
]

export function activate(context: Context): void {
	//User can disable flow for some projects that previously used flow, but it's not have actual typing
	if (!isFlowEnabled()) {
		return
	}
	global.vscode = vscode
<<<<<<< HEAD
	checkNode()
	checkFlow()

=======
	setupLogging()
	checkNode()
	checkFlow()
>>>>>>> 8d39b5ce
	// Language features
	languages.forEach(lang => {
		context.subscriptions.push(vscode.languages.registerHoverProvider(lang, new HoverSupport));
		context.subscriptions.push(vscode.languages.registerDefinitionProvider(lang, new DeclarationSupport()));
		context.subscriptions.push(vscode.languages.registerCompletionItemProvider(lang, new CompletionSupport(), '.'));
	})
	// https://github.com/Microsoft/vscode/issues/7031 Workaround for language scoring for language and in-memory. Check in nearest Insiders build
	// context.subscriptions.push(vscode.languages.registerCompletionItemProvider({ language: 'javascript' }, new CompletionSupport(), '.'));
	// Diagnostics
	setupDiagnostics(context.subscriptions);
<<<<<<< HEAD
}

vscode.workspace.onDidChangeConfiguration(params => {
	clearWorkspaceCaches();
});
=======
}
>>>>>>> 8d39b5ce
<|MERGE_RESOLUTION|>--- conflicted
+++ resolved
@@ -19,11 +19,9 @@
 import {setupDiagnostics} from './flowDiagnostics';
 
 import {checkNode, checkFlow, isFlowEnabled} from './utils'
-<<<<<<< HEAD
 import {clearWorkspaceCaches} from './pkg/flow-base/lib/FlowHelpers'
-=======
+
 import {setupLogging} from "./flowLogging"
->>>>>>> 8d39b5ce
 
 type Context = {
 	subscriptions: Array<vscode.Disposable>
@@ -40,15 +38,11 @@
 		return
 	}
 	global.vscode = vscode
-<<<<<<< HEAD
+
+	setupLogging()
 	checkNode()
 	checkFlow()
 
-=======
-	setupLogging()
-	checkNode()
-	checkFlow()
->>>>>>> 8d39b5ce
 	// Language features
 	languages.forEach(lang => {
 		context.subscriptions.push(vscode.languages.registerHoverProvider(lang, new HoverSupport));
@@ -59,12 +53,8 @@
 	// context.subscriptions.push(vscode.languages.registerCompletionItemProvider({ language: 'javascript' }, new CompletionSupport(), '.'));
 	// Diagnostics
 	setupDiagnostics(context.subscriptions);
-<<<<<<< HEAD
 }
 
 vscode.workspace.onDidChangeConfiguration(params => {
 	clearWorkspaceCaches();
-});
-=======
-}
->>>>>>> 8d39b5ce
+});